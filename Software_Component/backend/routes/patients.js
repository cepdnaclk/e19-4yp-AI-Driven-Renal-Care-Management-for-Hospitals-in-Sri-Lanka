const express = require('express');
const { body, validationResult } = require('express-validator');
const Patient = require('../models/Patient');
const { protect, authorize, checkPatientAssignment } = require('../middleware/auth');
const router = express.Router();

// @desc    Get all patients
// @route   GET /api/patients
// @access  Private
router.get('/', protect, authorize('doctor', 'nurse'), async (req, res) => {
  try {
    const query = {};

    const patients = await Patient.find(query)
      .select('id patientId name gender dateOfBirth bloodType contactNumber assignedDoctor')
      .populate('assignedDoctor', 'name')
      .populate('assignedNurse', 'name')
      .sort({ createdAt: -1 });

    const total = await Patient.countDocuments(query);

    res.json({
      success: true,
      count: patients.length,
      total,
      patients
    });
  } 
  catch (error) {
    res.status(500).json({
      success: false,
      message: 'Server error',
      error: error.message
    });
  }
})

// @desc    Get patient by ID
// @route   GET /api/patients/:id
// @access  Private
<<<<<<< HEAD
router.get('/:id', protect, async (req, res) => {
=======
router.get('/:id', protect, authorize('doctor', 'nurse'), async (req, res) => {
>>>>>>> da987742
  try {
    const patient = await Patient.findOne({ patientId: req.params.id })
      .populate('assignedDoctor', 'name email phoneNumber specialization')
      .populate('assignedNurse', 'name email phoneNumber')
      .populate('notes.addedBy', 'name role');
    


    if (!patient) {
      return res.status(404).json({
        success: false,
        message: 'Patient not found'
      });
    }

    res.json({
      success: true,
      patient
    });
  } catch (error) {
    res.status(500).json({
      success: false,
      message: 'Server error',
      error: error.message
    });
  }
});

// @desc    Create new patient
// @route   POST /api/patients
// @access  Private/Nurse/Doctor/Admin
router.post('/', protect, authorize('nurse', 'doctor', 'admin'), [
  body('patientId').notEmpty().withMessage('Patient ID is required'),
  body('name').notEmpty().withMessage('Patient name is required'),
  body('dateOfBirth').isISO8601().withMessage('Valid date of birth is required'),
  body('gender').isIn(['Male', 'Female', 'Other']).withMessage('Valid gender is required'),
  body('bloodType').isIn(['A+', 'A-', 'B+', 'B-', 'AB+', 'AB-', 'O+', 'O-']).withMessage('Valid blood type is required'),
  body('contactNumber').notEmpty().withMessage('Contact number is required'),
  body('assignedDoctor').isMongoId().withMessage('Valid assigned doctor is required'),
  body('medicalHistory.renalDiagnosis').notEmpty().withMessage('Renal diagnosis is required'),
  body('dialysisInfo.startDate').isISO8601().withMessage('Valid dialysis start date is required'),
  body('dialysisInfo.accessType').isIn(['AVF', 'AVG', 'CENTRAL_CATHETER', 'PERITONEAL_CATHETER']).withMessage('Valid access type is required'),
  body('dialysisInfo.dryWeight').isNumeric().withMessage('Valid dry weight is required')
], async (req, res) => {
  try {
    const errors = validationResult(req);
    if (!errors.isEmpty()) {
      return res.status(400).json({
        success: false,
        message: 'Validation errors',
        errors: errors.array()
      });
    }

    // Check if patient ID already exists
    const existingPatient = await Patient.findOne({ patientId: req.body.patientId });
    if (existingPatient) {
      return res.status(400).json({
        success: false,
        message: 'Patient ID already exists'
      });
    }

    const patient = await Patient.create(req.body);

    await patient.populate('assignedDoctor', 'name email');
    if (patient.assignedNurse) {
      await patient.populate('assignedNurse', 'name email');
    }

    res.status(201).json({
      success: true,
      message: 'Patient created successfully',
      patient
    });
  } catch (error) {
    res.status(500).json({
      success: false,
      message: 'Server error',
      error: error.message
    });
  }
});

// @desc    Update patient
// @route   PUT /api/patients/:id
// @access  Private
router.put('/:id', protect, checkPatientAssignment, [
  body('name').optional().notEmpty().withMessage('Patient name cannot be empty'),
  body('dateOfBirth').optional().isISO8601().withMessage('Valid date of birth is required'),
  body('gender').optional().isIn(['Male', 'Female', 'Other']).withMessage('Valid gender is required'),
  body('bloodType').optional().isIn(['A+', 'A-', 'B+', 'B-', 'AB+', 'AB-', 'O+', 'O-']).withMessage('Valid blood type is required')
], async (req, res) => {
  try {
    const errors = validationResult(req);
    if (!errors.isEmpty()) {
      return res.status(400).json({
        success: false,
        message: 'Validation errors',
        errors: errors.array()
      });
    }

    const patient = await Patient.findByIdAndUpdate(
      req.params.id,
      req.body,
      {
        new: true,
        runValidators: true
      }
    ).populate('assignedDoctor', 'name email')
     .populate('assignedNurse', 'name email');

    if (!patient) {
      return res.status(404).json({
        success: false,
        message: 'Patient not found'
      });
    }

    res.json({
      success: true,
      message: 'Patient updated successfully',
      patient
    });
  } catch (error) {
    res.status(500).json({
      success: false,
      message: 'Server error',
      error: error.message
    });
  }
});

// @desc    Delete patient
// @route   DELETE /api/patients/:id
// @access  Private/Admin
router.delete('/:id', protect, authorize('admin'), async (req, res) => {
  try {
    const patient = await Patient.findById(req.params.id);
    
    if (!patient) {
      return res.status(404).json({
        success: false,
        message: 'Patient not found'
      });
    }

    // Soft delete - change status to inactive
    patient.status = 'INACTIVE';
    await patient.save();

    res.json({
      success: true,
      message: 'Patient deactivated successfully'
    });
  } catch (error) {
    res.status(500).json({
      success: false,
      message: 'Server error',
      error: error.message
    });
  }
});

// @desc    Add note to patient
// @route   POST /api/patients/:id/notes
// @access  Private
router.post('/:id/notes', protect, checkPatientAssignment, [
  body('content').notEmpty().withMessage('Note content is required'),
  body('type').optional().isIn(['GENERAL', 'MEDICAL', 'ADMINISTRATIVE']).withMessage('Invalid note type')
], async (req, res) => {
  try {
    const errors = validationResult(req);
    if (!errors.isEmpty()) {
      return res.status(400).json({
        success: false,
        message: 'Validation errors',
        errors: errors.array()
      });
    }

    const patient = await Patient.findById(req.params.id);
    
    if (!patient) {
      return res.status(404).json({
        success: false,
        message: 'Patient not found'
      });
    }

    const note = {
      content: req.body.content,
      type: req.body.type || 'GENERAL',
      addedBy: req.user.id,
      addedAt: new Date()
    };

    patient.notes.push(note);
    await patient.save();

    await patient.populate('notes.addedBy', 'name role');

    res.status(201).json({
      success: true,
      message: 'Note added successfully',
      note: patient.notes[patient.notes.length - 1]
    });
  } catch (error) {
    res.status(500).json({
      success: false,
      message: 'Server error',
      error: error.message
    });
  }
});

// @desc    Get patient statistics
// @route   GET /api/patients/stats/overview
// @access  Private
router.get('/stats/overview', protect, async (req, res) => {
  try {
    let matchCondition = {};

    // Role-based filtering
    if (req.user.role === 'doctor') {
      matchCondition.assignedDoctor = req.user.id;
    } else if (req.user.role === 'nurse') {
      matchCondition.assignedNurse = req.user.id;
    }

    const totalPatients = await Patient.countDocuments(matchCondition);
    const activePatients = await Patient.countDocuments({ ...matchCondition, status: 'ACTIVE' });
    
    const patientsByDialysisType = await Patient.aggregate([
      { $match: matchCondition },
      {
        $group: {
          _id: '$dialysisInfo.dialysisType',
          count: { $sum: 1 }
        }
      }
    ]);

    const patientsByGender = await Patient.aggregate([
      { $match: matchCondition },
      {
        $group: {
          _id: '$gender',
          count: { $sum: 1 }
        }
      }
    ]);

    const ageDistribution = await Patient.aggregate([
      { $match: matchCondition },
      {
        $addFields: {
          age: {
            $floor: {
              $divide: [
                { $subtract: [new Date(), '$dateOfBirth'] },
                365.25 * 24 * 60 * 60 * 1000
              ]
            }
          }
        }
      },
      {
        $group: {
          _id: {
            $switch: {
              branches: [
                { case: { $lt: ['$age', 30] }, then: 'Under 30' },
                { case: { $lt: ['$age', 50] }, then: '30-49' },
                { case: { $lt: ['$age', 70] }, then: '50-69' },
                { case: { $gte: ['$age', 70] }, then: '70+' }
              ]
            }
          },
          count: { $sum: 1 }
        }
      }
    ]);

    res.json({
      success: true,
      stats: {
        totalPatients,
        activePatients,
        patientsByDialysisType,
        patientsByGender,
        ageDistribution
      }
    });
  } catch (error) {
    res.status(500).json({
      success: false,
      message: 'Server error',
      error: error.message
    });
  }
});

// @desc    Search patients
// @route   GET /api/patients/search
// @access  Private
router.get('/search/query', protect, async (req, res) => {
  try {
    const { q } = req.query;
    
    if (!q) {
      return res.status(400).json({
        success: false,
        message: 'Search query is required'
      });
    }

    let baseQuery = {};

    // Role-based filtering
    if (req.user.role === 'doctor') {
      baseQuery.assignedDoctor = req.user.id;
    } else if (req.user.role === 'nurse') {
      baseQuery.assignedNurse = req.user.id;
    }

    const patients = await Patient.find({
      ...baseQuery,
      $or: [
        { name: { $regex: q, $options: 'i' } },
        { patientId: { $regex: q, $options: 'i' } },
        { 'medicalHistory.renalDiagnosis': { $regex: q, $options: 'i' } }
      ]
    })
    .select('patientId name age gender medicalHistory.renalDiagnosis status')
    .limit(20);

    res.json({
      success: true,
      count: patients.length,
      patients
    });
  } catch (error) {
    res.status(500).json({
      success: false,
      message: 'Server error',
      error: error.message
    });
  }
});

module.exports = router;<|MERGE_RESOLUTION|>--- conflicted
+++ resolved
@@ -38,11 +38,7 @@
 // @desc    Get patient by ID
 // @route   GET /api/patients/:id
 // @access  Private
-<<<<<<< HEAD
 router.get('/:id', protect, async (req, res) => {
-=======
-router.get('/:id', protect, authorize('doctor', 'nurse'), async (req, res) => {
->>>>>>> da987742
   try {
     const patient = await Patient.findOne({ patientId: req.params.id })
       .populate('assignedDoctor', 'name email phoneNumber specialization')
