import React, { useState, useEffect } from 'react';
import { useParams } from 'react-router-dom';
import { HeadingLarge, HeadingMedium, HeadingSmall } from 'baseui/typography';
import { Card, StyledBody } from 'baseui/card';
import { Grid, Cell } from 'baseui/layout-grid';
import { Block } from 'baseui/block';
import { Button } from 'baseui/button';
import { Tabs, Tab } from 'baseui/tabs-motion';
import { useNavigate } from 'react-router-dom';
<<<<<<< HEAD
import { LineChart, Line, XAxis, YAxis, CartesianGrid, Tooltip, ResponsiveContainer, Legend, Area } from 'recharts';
import { Patient, DialysisSession, MonthlyInvestigation, ClinicalDecision } from '../../types';
import { fetchPatientById, fetchMonthlyInvestigations, fetchDialysisSessions, fetchHemoglobinTrend, fetchAIPrediction } from './PatientService';

// Mock clinical decisions - to be replaced with API integration later
=======
import { AreaChart, Area, XAxis, YAxis, CartesianGrid, Tooltip, ResponsiveContainer, Legend } from 'recharts';
import { Patient, DialysisSession, MonthlyInvestigation, AIPrediction, ClinicalDecision } from '../../types';
import axios from 'axios';

// Mock AI predictions (until backend is ready)
const mockAIPredictions: Record<string, AIPrediction[]> = {
  '101': [
    {
      id: 'ai101',
      patientId: '101',
      date: '2025-05-30',
      predictionType: 'Anemia Risk',
      prediction: 'High risk of developing anemia in the next 30 days',
      confidence: 0.85,
      suggestedAction: 'Consider ESA dose adjustment and iron supplementation',
      dataPoints: [
        { parameter: 'Hemoglobin', value: 11.2, trend: 'decreasing' },
        { parameter: 'Hematocrit', value: 33.6, trend: 'decreasing' },
        { parameter: 'Iron Saturation', value: 18, trend: 'decreasing' }
      ]
    },
    {
      id: 'ai102',
      patientId: '101',
      date: '2025-05-30',
      predictionType: 'Fluid Overload Risk',
      prediction: 'Moderate risk of fluid overload before next session',
      confidence: 0.72,
      suggestedAction: 'Consider sodium restriction and fluid intake counseling',
      dataPoints: [
        { parameter: 'Interdialytic Weight Gain', value: 3.1, trend: 'increasing' },
        { parameter: 'Blood Pressure', value: '145/92', trend: 'increasing' },
        { parameter: 'Reported Edema', value: 'mild', trend: 'stable' }
      ]
    }
  ]
};

// Mock clinical decisions (until backend is ready)
>>>>>>> da987742
const mockClinicalDecisions: Record<string, ClinicalDecision[]> = {
  '101': [
    {
      id: 'cd101',
      patientId: '101',
      date: '2025-05-15',
      notes: 'Patient showing signs of anemia. Hemoglobin trending downward.',
      prescription: 'Increase ESA dose to 100mcg weekly. Continue iron supplementation.',
      followUpDate: '2025-05-29',
      doctorId: '2',
      aiSuggestions: ['Consider ESA dose adjustment', 'Monitor iron levels closely'],
      aiSuggestionsAcknowledged: true,
      aiSuggestionsOverridden: false
    },
    {
      id: 'cd102',
      patientId: '101',
      date: '2025-04-15',
      notes: 'Patient reports increased fatigue. Lab values stable.',
      prescription: 'Continue current medications. Add multivitamin daily.',
      followUpDate: '2025-05-15',
      doctorId: '2',
      aiSuggestions: ['Consider sleep study', 'Evaluate for depression'],
      aiSuggestionsAcknowledged: true,
      aiSuggestionsOverridden: true,
      aiOverrideReason: 'Patient recently screened for depression with negative results. Sleep patterns normal per patient report.'
    }
  ]
};

const DoctorPatientProfile: React.FC = () => {
  const { id } = useParams<{ id: string }>();
  const [patient, setPatient] = useState<Patient | null>(null);
  const [loading, setLoading] = useState<boolean>(true);
  const [error, setError] = useState<string | null>(null);
  const [activeKey, setActiveKey] = useState<string | number>('0');
  const [dialysisSessions, setDialysisSessions] = useState<any[]>([]);
  const [dialysisSessionsLoading, setDialysisSessionsLoading] = useState<boolean>(false);
  const [dialysisSessionsError, setDialysisSessionsError] = useState<string | null>(null);
  const [monthlyInvestigations, setMonthlyInvestigations] = useState<any[]>([]);
  const [monthlyInvestigationsLoading, setMonthlyInvestigationsLoading] = useState<boolean>(false);
  const [monthlyInvestigationsError, setMonthlyInvestigationsError] = useState<string | null>(null);
  const [hemoglobinTrend, setHemoglobinTrend] = useState<any>(null);
  const [hemoglobinTrendLoading, setHemoglobinTrendLoading] = useState<boolean>(false);
  const [hemoglobinTrendError, setHemoglobinTrendError] = useState<string | null>(null);
  const [aiPredictions, setAIPredictions] = useState<any>(null);
  const [aiPredictionsLoading, setAIPredictionsLoading] = useState<boolean>(false);
  const [aiPredictionsError, setAIPredictionsError] = useState<string | null>(null);
  const [clinicalDecisions, setClinicalDecisions] = useState<ClinicalDecision[]>([]);
  const [loading, setLoading] = useState(true);
  const [error, setError] = useState<string | null>(null);
  const navigate = useNavigate();

<<<<<<< HEAD
  // Helper functions to format patient data
  const getFormattedAddress = (address: string | any): string => {
    if (typeof address === 'string') return address;
    if (address && typeof address === 'object') {
      return `${address.street}, ${address.city}, ${address.state}, ${address.zipCode}, ${address.country}`;
    }
    return 'N/A';
  };

  const getFormattedEmergencyContact = (contact: string | any): string => {
    if (typeof contact === 'string') return contact;
    if (contact && typeof contact === 'object') {
      return `${contact.name} (${contact.relationship}) - ${contact.phone}`;
    }
    return 'N/A';
  };

  const getFormattedMedicalHistory = (history: string | any): string => {
    if (typeof history === 'string') return history;
    if (history && typeof history === 'object') {
      let formatted = `${history.renalDiagnosis}`;
      if (history.medicalProblems && history.medicalProblems.length > 0) {
        const problems = history.medicalProblems.map((p: any) => p.problem).join(', ');
        formatted += `\nOther conditions: ${problems}`;
      }
      return formatted;
    }
    return 'N/A';
  };

  const getAssignedDoctorName = (doctor: string | any): string => {
    if (typeof doctor === 'string') return doctor;
    if (doctor && typeof doctor === 'object') {
      return doctor.name;
    }
    return 'N/A';
  };

  const loadMonthlyInvestigations = async (patientId: string) => {
    try {
      setMonthlyInvestigationsLoading(true);
      setMonthlyInvestigationsError(null);
      const investigations = await fetchMonthlyInvestigations(patientId);
      setMonthlyInvestigations(investigations);
    } catch (error: any) {
      console.error('Error loading monthly investigations:', error);
      if (error.message?.includes('Authentication failed') || error.message?.includes('No authentication token')) {
        setMonthlyInvestigationsError('Authentication failed. Please log in again.');
      } else {
        setMonthlyInvestigationsError('Failed to load monthly investigations. Please try again.');
      }
      setMonthlyInvestigations([]);
    } finally {
      setMonthlyInvestigationsLoading(false);
    }
  };

  const loadDialysisSessions = async (patientId: string) => {
    try {
      setDialysisSessionsLoading(true);
      setDialysisSessionsError(null);
      const sessions = await fetchDialysisSessions(patientId);
      setDialysisSessions(sessions);
    } catch (error: any) {
      console.error('Error loading dialysis sessions:', error);
      if (error.message?.includes('Authentication failed') || error.message?.includes('No authentication token')) {
        setDialysisSessionsError('Authentication failed. Please log in again.');
      } else {
        setDialysisSessionsError('Failed to load dialysis sessions. Please try again.');
      }
      setDialysisSessions([]);
    } finally {
      setDialysisSessionsLoading(false);
    }
  };

  const loadHemoglobinTrend = async (patientId: string) => {
    try {
      setHemoglobinTrendLoading(true);
      setHemoglobinTrendError(null);
      const trendData = await fetchHemoglobinTrend(patientId);
      setHemoglobinTrend(trendData);
    } catch (error: any) {
      console.error('Error loading hemoglobin trend:', error);
      if (error.message?.includes('Authentication failed') || error.message?.includes('No authentication token')) {
        setHemoglobinTrendError('Authentication failed. Please log in again.');
      } else {
        setHemoglobinTrendError('Failed to load hemoglobin trend. Please try again.');
      }
      setHemoglobinTrend(null);
    } finally {
      setHemoglobinTrendLoading(false);
    }
  };

  const loadAIPredictions = async (patientId: string) => {
    try {
      setAIPredictionsLoading(true);
      setAIPredictionsError(null);
      
      // Get the latest monthly investigation data to use for AI prediction
      const investigations = await fetchMonthlyInvestigations(patientId);
      
      if (investigations && investigations.length > 0) {
        const latestInvestigation = investigations[investigations.length - 1];
        console.log('Latest Investigation Data:', latestInvestigation);
        // Prepare the prediction request data
        // const predictionData = {
        //   patient_id: patientId,
        //   albumin: latestInvestigation.albumin || 0,
        //   bu_post_hd: latestInvestigation.bu_post_hd || 0, // Using bu field as it's what the API displays
        //   bu_pre_hd: latestInvestigation.bu_pre_hd || 0, // Using bu field as it's what the API displays
        //   s_ca: latestInvestigation.sCa || 0,
        //   scr_post_hd: latestInvestigation.scrPostHD || 0,
        //   scr_pre_hd: latestInvestigation.scrPreHD || 0,
        //   serum_k_post_hd: latestInvestigation.serumKPostHD || 0,
        //   serum_k_pre_hd: latestInvestigation.serumKPreHD || 0,
        //   serum_na_pre_hd: latestInvestigation.serumNaPreHD || 0,
        //   ua: latestInvestigation.ua || 0,
        //   hb_diff: investigations[investigations.length - 2].hb - investigations[investigations.length - 1].hb,
        //   hb: latestInvestigation.hb || 0
        // };

        const predictionData = {
          patient_id: patientId,
          albumin:35.2,
          bu_post_hd: 8.5, // Using bu field as it's what the API displays
          bu_pre_hd: 25.3, // Using bu field as it's what the API displays
          s_ca: 2.3,
          scr_post_hd: 450,
          scr_pre_hd: 890,
          serum_k_post_hd: 3.8,
          serum_k_pre_hd: 5.2,
          serum_na_pre_hd: 138,
          ua: 6.8,
          hb_diff: -0.5,
          hb: 9
        };

        console.log('AI Prediction Data:', predictionData);
        
        const prediction = await fetchAIPrediction(predictionData);
        setAIPredictions(prediction);
      } else {
        setAIPredictionsError('No investigation data available for AI prediction');
        setAIPredictions(null);
      }
    } catch (error: any) {
      console.error('Error loading AI predictions:', error);
      if (error.message?.includes('Authentication failed') || error.message?.includes('No authentication token')) {
        setAIPredictionsError('Authentication failed. Please log in again.');
      } else {
        setAIPredictionsError('Failed to load AI predictions. Please try again.');
      }
      setAIPredictions(null);
    } finally {
      setAIPredictionsLoading(false);
=======
  const fetchPatientData = async () => {
    try {
      const response = await axios.get(`http://localhost:5000/api/patients/${id}`);
      setPatient(response.data);
    } catch (err) {
      console.error('Error fetching patient data:', err);
      setError('Failed to fetch patient data');
    }
  };

  const fetchDialysisSessions = async () => {
    try {
      const response = await axios.get(`http://localhost:5000/api/dialysis-sessions/${id}`);
      setDialysisSessions(response.data);
    } catch (err) {
      console.error('Error fetching dialysis sessions:', err);
      setError('Failed to fetch dialysis sessions');
    }
  };

  const fetchMonthlyInvestigations = async () => {
    try {
      const response = await axios.get(`http://localhost:5000/api/monthly-investigations/${id}`);
      setMonthlyInvestigations(response.data);
    } catch (err) {
      console.error('Error fetching monthly investigations:', err);
      setError('Failed to fetch monthly investigations');
    }
  };

  useEffect(() => {
    if (id) {
      const fetchData = async () => {
        setLoading(true);
        await Promise.all([
          fetchPatientData(),
          fetchDialysisSessions(),
          fetchMonthlyInvestigations()
        ]);
        
        // Set mock data for AI predictions and clinical decisions (until backend is ready)
        setAIPredictions(mockAIPredictions[id] || []);
        setClinicalDecisions(mockClinicalDecisions[id] || []);
        
        setLoading(false);
      };
      
      fetchData();
>>>>>>> da987742
    }
  };

  useEffect(() => {
    const loadPatientData = async () => {
      if (id) {
        try {
          setLoading(true);
          setError(null);
          const patientData = await fetchPatientById(id);
          
          if (patientData) {
            setPatient(patientData);
            
            // For now, keep using mock data for clinical decisions
            // AI predictions will be loaded when the tab is clicked
            setClinicalDecisions(mockClinicalDecisions[id] || []);
          } else {
            setError('Patient not found');
          }
        } catch (error) {
          console.error('Error loading patient data:', error);
          setError('Failed to load patient data');
          setPatient(null);
        } finally {
          setLoading(false);
        }
      }
    };

    loadPatientData();
  }, [id]);

  if (loading) {
    return (
      <Block display="flex" justifyContent="center" alignItems="center" height="400px">
        <Block>Loading patient data...</Block>
      </Block>
    );
  }

  if (error) {
    return (
      <Block display="flex" justifyContent="center" alignItems="center" height="400px">
<<<<<<< HEAD
        <Block>Error: {error}</Block>
=======
        <Block color="negative">Error: {error}</Block>
>>>>>>> da987742
      </Block>
    );
  }

  if (!patient) {
    return <Block>Patient not found</Block>;
  }

  // Prepare trend data for charts
  const weightTrendData = dialysisSessions
    .map(session => ({
      date: session.date,
      preWeight: session.preDialysis.weight,
      postWeight: session.postDialysis.weight,
      ufGoal: session.dialysisParameters.ufGoal
    }))
    .sort((a, b) => new Date(a.date).getTime() - new Date(b.date).getTime());

  const labTrendData = monthlyInvestigations
    .map(investigation => ({
      date: investigation.date,
      hemoglobin: investigation.hemoglobin,
      potassium: investigation.potassium,
      phosphorus: investigation.phosphorus,
      albumin: investigation.albumin,
      creatinine: investigation.creatinine
    }))
    .sort((a, b) => new Date(a.date).getTime() - new Date(b.date).getTime());

  return (
    <Block>
      <HeadingLarge>Patient Profile</HeadingLarge>
      
      <Grid gridMargins={[16, 32]} gridGutters={[16, 32]} gridMaxWidth={1200}>
        <Cell span={[4, 8, 4]}>
          <Card>
            <StyledBody>
              <Block display="flex" flexDirection="column" alignItems="center" marginBottom="16px">
                <Block
                  width="100px"
                  height="100px"
                  backgroundColor="primary200"
                  display="flex"
                  alignItems="center"
                  justifyContent="center"
                  overrides={{
                    Block: {
                      style: {
                        borderRadius: '50%'
                      }
                    }
                  }}
                  marginBottom="16px"
                >
                  <HeadingLarge marginTop="0" marginBottom="0">
                    {patient.name.charAt(0)}
                  </HeadingLarge>
                </Block>
                <HeadingMedium marginTop="0" marginBottom="8px">
                  {patient.name}
                </HeadingMedium>
                <Block font="font400" marginBottom="8px">
                  ID: {patient.patientId || patient.id}
                </Block>
              </Block>

              <Block>
                <Block display="flex" justifyContent="space-between" marginBottom="8px">
                  <Block font="font400">Age:</Block>
                  <Block font="font500">{patient.age}</Block>
                </Block>
                <Block display="flex" justifyContent="space-between" marginBottom="8px">
                  <Block font="font400">Gender:</Block>
                  <Block font="font500">{patient.gender}</Block>
                </Block>
                <Block display="flex" justifyContent="space-between" marginBottom="8px">
                  <Block font="font400">Blood Type:</Block>
                  <Block font="font500">{patient.bloodType}</Block>
                </Block>
                <Block display="flex" justifyContent="space-between" marginBottom="8px">
                  <Block font="font400">Contact:</Block>
                  <Block font="font500">{patient.contactNumber}</Block>
                </Block>
                <Block display="flex" justifyContent="space-between" marginBottom="8px">
                  <Block font="font400">Emergency Contact:</Block>
                  <Block font="font500">{getFormattedEmergencyContact(patient.emergencyContact)}</Block>
                </Block>
                <Block display="flex" justifyContent="space-between" marginBottom="8px">
                  <Block font="font400">Assigned Doctor:</Block>
                  <Block font="font500">{getAssignedDoctorName(patient.assignedDoctor)}</Block>
                </Block>
                <Block display="flex" justifyContent="space-between" marginBottom="8px">
                  <Block font="font400">Registration Date:</Block>
                  <Block font="font500">{new Date(patient.registrationDate).toLocaleDateString()}</Block>
                </Block>
              </Block>

              <Block marginTop="16px">
                <HeadingSmall marginTop="0" marginBottom="8px">
                  Address
                </HeadingSmall>
                <Block font="font400">{getFormattedAddress(patient.address)}</Block>
              </Block>

              <Block marginTop="16px">
                <HeadingSmall marginTop="0" marginBottom="8px">
                  Medical History
                </HeadingSmall>
                <Block font="font400" whiteSpace="pre-line">{getFormattedMedicalHistory(patient.medicalHistory)}</Block>
              </Block>

              {patient.dialysisInfo && (
                <Block marginTop="16px">
                  <HeadingSmall marginTop="0" marginBottom="8px">
                    Dialysis Information
                  </HeadingSmall>
                  <Block font="font400" marginBottom="4px">
                    Type: {patient.dialysisInfo.dialysisType}
                  </Block>
                  <Block font="font400" marginBottom="4px">
                    Frequency: {patient.dialysisInfo.frequency.replace('_', ' ')}
                  </Block>
                  <Block font="font400" marginBottom="4px">
                    Access: {patient.dialysisInfo.accessType} ({patient.dialysisInfo.accessSite})
                  </Block>
                  <Block font="font400" marginBottom="4px">
                    Dry Weight: {patient.dialysisInfo.dryWeight} kg
                  </Block>
                  <Block font="font400">
                    Target UFR: {patient.dialysisInfo.targetUfr} ml/hr
                  </Block>
                </Block>
              )}

              <Block marginTop="24px">
                <Button 
                  onClick={() => navigate(`/doctor/patients/${patient.id}/clinical-decisions`)}
                  overrides={{
                    BaseButton: {
                      style: {
                        width: '100%'
                      }
                    }
                  }}
                >
                  Record Clinical Decision
                </Button>
              </Block>
            </StyledBody>
          </Card>
        </Cell>

        <Cell span={[4, 8, 8]}>
          <Card>
            <StyledBody>
              <Tabs
                activeKey={activeKey}
                onChange={({ activeKey }) => {
                  if (typeof activeKey === 'string' || typeof activeKey === 'number') {
                    setActiveKey(activeKey);
                    // Load AI predictions when AI Predictions tab (index 0) is clicked
                    if (activeKey === '0' && patient && !aiPredictions) {
                      loadAIPredictions(patient.patientId || patient.id);
                    }
                    // Load dialysis sessions when Latest Dialysis Session tab (index 1) is clicked
                    if (activeKey === '1' && patient && dialysisSessions.length === 0) {
                      loadDialysisSessions(patient.patientId || patient.id);
                    }
                    // Load monthly investigations when Monthly Investigation tab (index 2) is clicked
                    if (activeKey === '2' && patient && monthlyInvestigations.length === 0) {
                      loadMonthlyInvestigations(patient.patientId || patient.id);
                    }
                    // Load hemoglobin trend when Trend Analysis tab (index 3) is clicked
                    if (activeKey === '3' && patient && !hemoglobinTrend) {
                      loadHemoglobinTrend(patient.patientId || patient.id);
                    }
                  }
                }}
                activateOnFocus
              >
                <Tab title="AI Predictions">
                  <Block padding="16px">
                    <HeadingMedium marginTop="0">AI-Generated Hemoglobin Risk Prediction</HeadingMedium>
                    
                    {aiPredictionsLoading ? (
                      <Block display="flex" justifyContent="center" alignItems="center" height="200px">
                        <Block>Loading AI predictions...</Block>
                      </Block>
                    ) : aiPredictionsError ? (
                      <Block display="flex" justifyContent="center" alignItems="center" height="200px">
                        <Block color="negative">Error: {aiPredictionsError}</Block>
                      </Block>
                    ) : aiPredictions ? (
                      <Block>
                        {/* Risk Status Overview */}
                        <Block 
                          marginBottom="24px"
                          padding="16px"
                          backgroundColor={
                            aiPredictions.hb_risk_predicted
                              ? 'rgba(255, 0, 0, 0.1)'
                              : 'rgba(0, 255, 0, 0.1)'
                          }
                        >
                          <Block display="flex" justifyContent="space-between" alignItems="center" marginBottom="8px">
                            <HeadingSmall marginTop="0" marginBottom="0">
                              Hemoglobin Risk Assessment
                            </HeadingSmall>
                            <Block 
                              font="font600"
                              color={aiPredictions.hb_risk_predicted ? 'negative' : 'positive'}
                            >
                              {aiPredictions.risk_status}
                            </Block>
                          </Block>
                          
                          <Block marginBottom="8px">
                            <strong>Prediction:</strong> {aiPredictions.hb_risk_predicted ? 'Patient at risk' : 'Patient not at risk'}
                          </Block>
                          
                          <Block marginBottom="8px">
                            <strong>Hemoglobin Trend:</strong> {aiPredictions.hb_trend}
                          </Block>
                          
                          <Block marginBottom="8px">
                            <strong>Current Hemoglobin:</strong> {aiPredictions.current_hb} g/dL
                          </Block>
                          
                          <Block marginBottom="8px">
                            <strong>Target Range:</strong> {aiPredictions.target_hb_range.min} - {aiPredictions.target_hb_range.max} g/dL
                          </Block>
                          
                          <Block marginBottom="8px">
                            <strong>Risk Probability:</strong> {(aiPredictions.risk_probability * 100).toFixed(1)}%
                          </Block>
                          
                          <Block marginBottom="8px">
                            <strong>Confidence Score:</strong> {(aiPredictions.confidence_score * 100).toFixed(1)}%
                          </Block>
                          
                          <Block marginBottom="8px">
                            <strong>Prediction Date:</strong> {new Date(aiPredictions.prediction_date).toLocaleString()}
                          </Block>
                          
                          <Block marginBottom="8px">
                            <strong>Model Version:</strong> {aiPredictions.model_version}
                          </Block>
                        </Block>
                        
                        {/* Recommendations */}
                        {aiPredictions.recommendations && aiPredictions.recommendations.length > 0 && (
                          <Block 
                            marginBottom="24px"
                            padding="16px"
                            backgroundColor="rgba(255, 165, 0, 0.1)"
                          >
                            <HeadingSmall marginTop="0" marginBottom="12px">
                              Clinical Recommendations
                            </HeadingSmall>
                            
                            {aiPredictions.recommendations.map((recommendation: string, index: number) => (
                              <Block key={index} marginBottom="8px" marginLeft="8px">
                                • {recommendation}
                              </Block>
                            ))}
                            
                            <Block marginTop="16px" display="flex" style={{ gap: '8px' }}>
                              <Button 
                                size="compact"
                                onClick={() => {
                                  // Handle acknowledge action
                                  console.log('AI recommendations acknowledged');
                                }}
                              >
                                Acknowledge Recommendations
                              </Button>
                              <Button 
                                size="compact" 
                                kind="secondary"
                                onClick={() => navigate(`/doctor/patients/${patient.id}/clinical-decisions`)}
                              >
                                Record Clinical Decision
                              </Button>
                              <Button 
                                size="compact" 
                                kind="tertiary"
                                onClick={() => {
                                  // Reload AI predictions
                                  if (patient) {
                                    loadAIPredictions(patient.patientId || patient.id);
                                  }
                                }}
                              >
                                Refresh Prediction
                              </Button>
                            </Block>
                          </Block>
                        )}
                        
                        {/* Technical Details */}
                        <Block 
                          padding="16px"
                          backgroundColor="rgba(0, 0, 0, 0.03)"
                        >
                          <HeadingSmall marginTop="0" marginBottom="12px">
                            Technical Information
                          </HeadingSmall>
                          
                          <Block marginBottom="8px">
<<<<<<< HEAD
                            <strong>Patient ID:</strong> {aiPredictions.patient_id}
                          </Block>
                          
                          <Block marginBottom="8px">
                            <strong>Risk Classification:</strong> {
                              aiPredictions.risk_probability > 0.8 ? 'High Risk' :
                              aiPredictions.risk_probability > 0.6 ? 'Moderate Risk' :
                              aiPredictions.risk_probability > 0.4 ? 'Low Risk' : 'Very Low Risk'
                            }
                          </Block>
                          
                          <Block font="font300" marginTop="16px">
                            This prediction is based on the latest monthly investigation data and 
                            machine learning algorithms trained on historical patient data. 
                            Please use clinical judgment when interpreting these results.
                          </Block>
                        </Block>
                      </Block>
                    ) : (
                      <Block>
                        <Block marginBottom="16px">
                          No AI predictions available. Click the button below to generate a prediction 
                          based on the latest investigation data.
                        </Block>
                        <Button 
                          onClick={() => {
                            if (patient) {
                              loadAIPredictions(patient.patientId || patient.id);
                            }
                          }}
                        >
                          Generate AI Prediction
                        </Button>
                      </Block>
                    )}
                  </Block>
                </Tab>
                
                <Tab title="Latest Dialysis Session">
                  <Block padding="16px">
                    <HeadingMedium marginTop="0">Latest Dialysis Session</HeadingMedium>
                    
                    {dialysisSessionsLoading ? (
                      <Block display="flex" justifyContent="center" alignItems="center" height="200px">
                        <Block>Loading dialysis sessions...</Block>
                      </Block>
                    ) : dialysisSessionsError ? (
                      <Block display="flex" justifyContent="center" alignItems="center" height="200px">
                        <Block color="negative">Error: {dialysisSessionsError}</Block>
                      </Block>
                    ) : dialysisSessions.length > 0 ? (
                      <Block>
                        {(() => {
                          // Get the latest session (last item in the array)
                          const latestSession = dialysisSessions[dialysisSessions.length - 1];
                          return (
                            <Block 
                              marginBottom="16px"
                              padding="16px"
                              backgroundColor="rgba(0, 0, 0, 0.03)"
                            >
                              <Block display="flex" justifyContent="space-between" marginBottom="8px">
                                <HeadingSmall marginTop="0" marginBottom="0">
                                  Session on {new Date(latestSession.date).toLocaleDateString()}
                                </HeadingSmall>
                                {/* <Block>
                                  {latestSession.startTime ? `${latestSession.startTime} - ${latestSession.endTime || 'Ongoing'}` : 'Time not specified'}
                                </Block> */}
                              </Block>
=======
                            <strong>Weight:</strong> Pre: {dialysisSessions[0].preDialysis.weight} kg, Post: {dialysisSessions[0].postDialysis.weight} kg (UF Goal: {dialysisSessions[0].dialysisParameters.ufGoal} L)
                          </Block>
                          
                          <Block marginBottom="8px">
                            <strong>Vitals:</strong> BP Pre: {dialysisSessions[0].preDialysis.bloodPressure.systolic}/{dialysisSessions[0].preDialysis.bloodPressure.diastolic}, BP Post: {dialysisSessions[0].postDialysis.bloodPressure.systolic}/{dialysisSessions[0].postDialysis.bloodPressure.diastolic}, 
                            HR Pre: {dialysisSessions[0].preDialysis.heartRate}, HR Post: {dialysisSessions[0].postDialysis.heartRate}
                          </Block>
                          
                          <Block marginBottom="8px">
                            <strong>Vascular Access:</strong> {dialysisSessions[0].vascularAccess.type} at {dialysisSessions[0].vascularAccess.site}
                          </Block>
                          
                          {dialysisSessions[0].complications.length > 0 && (
                            <Block marginBottom="8px">
                              <strong>Complications:</strong> {dialysisSessions[0].complications.join(', ')}
                            </Block>
                          )}
>>>>>>> da987742
                          
                              
                              {(latestSession.bloodPressurePre || latestSession.bloodPressurePost || latestSession.heartRatePre || latestSession.heartRatePost) && (
                                <Block marginBottom="8px">
                                  <strong>Vitals:</strong>
                                  {latestSession.bloodPressurePre && ` BP Pre: ${latestSession.bloodPressurePre}`}
                                  {latestSession.bloodPressurePost && `, BP Post: ${latestSession.bloodPressurePost}`}
                                  {latestSession.heartRatePre && `, HR Pre: ${latestSession.heartRatePre}`}
                                  {latestSession.heartRatePost && `, HR Post: ${latestSession.heartRatePost}`}
                                </Block>
                              )}
                              
                                <Block marginBottom="8px">
                                  <strong>Assigned Nurse:</strong> {Array.isArray(latestSession.nurse) ? latestSession.nurse : latestSession.nurse?.name || 'N/A'}
                                </Block>
                              
                              {latestSession.complications && latestSession.complications.length > 0 && (
                                <Block marginBottom="8px">
                                  <strong>Complications:</strong> {Array.isArray(latestSession.complications) ? latestSession.complications.join(', ') : latestSession.complications}
                                </Block>
                              )}
                              
                              {latestSession.notes && (
                                <Block marginBottom="8px">
                                  <strong>Notes:</strong> {latestSession.notes}
                                </Block>
                              )}
                              
                              {latestSession.sessionId && (
                                <Block marginBottom="8px">
                                  <strong>Session ID:</strong> {latestSession.sessionId}
                                </Block>
                              )}
                              
                              {latestSession.status && (
                                <Block marginBottom="8px">
                                  <strong>Status:</strong> {latestSession.status}
                                </Block>
                              )}
                             
                            </Block>
                          );
                        })()}
                      </Block>
                    ) : (
                      <Block padding="16px" backgroundColor="rgba(0, 0, 0, 0.03)">
                        <Block display="flex" justifyContent="center" color="contentTertiary">
                          No dialysis sessions recorded for this patient.
                        </Block>
                      </Block>
                    )}
                  </Block>
                </Tab>
                
                <Tab title="Monthly Investigation">
                  <Block padding="16px">
                    <HeadingMedium marginTop="0">Latest Monthly Investigation</HeadingMedium>
                    
                    {monthlyInvestigationsLoading ? (
                      <Block display="flex" justifyContent="center" alignItems="center" height="200px">
                        <Block>Loading monthly investigations...</Block>
                      </Block>
                    ) : monthlyInvestigationsError ? (
                      <Block display="flex" justifyContent="center" alignItems="center" height="200px">
                        <Block color="negative">Error: {monthlyInvestigationsError}</Block>
                      </Block>
                    ) : monthlyInvestigations.length > 0 ? (
                      <Block>
                        {(() => {
                          // Get the latest investigation (first item in the array since API returns newest first)
                          const latestInvestigation = monthlyInvestigations[0];
                          return (
                            <Block 
                              marginBottom="16px"
                              padding="16px"
                              backgroundColor="rgba(0, 0, 0, 0.03)"
                            >
                              <Block display="flex" justifyContent="space-between" marginBottom="8px">
                                <HeadingSmall marginTop="0" marginBottom="0">
                                  Investigation on {new Date(latestInvestigation.date).toLocaleDateString()}
                                </HeadingSmall>
                                <Block>ID: {latestInvestigation.investigationId}</Block>
                              </Block>
                              
                              <Block marginBottom="8px">
                                <strong>Renal Function:</strong> 
                                Creatinine Pre-HD: {latestInvestigation.scrPreHD?.toFixed(2)} mg/dL, 
                                Creatinine Post-HD: {latestInvestigation.scrPostHD?.toFixed(2)} mg/dL, 
                                BUN: {latestInvestigation.bu?.toFixed(2)} mg/dL
                              </Block>
                              
                              <Block marginBottom="8px">
                                <strong>CBC:</strong> 
                                Hemoglobin: {latestInvestigation.hb?.toFixed(2)} g/dL
                              </Block>
                              
                              <Block marginBottom="8px">
                                <strong>Electrolytes:</strong> 
                                Sodium Pre-HD: {latestInvestigation.serumNaPreHD?.toFixed(2)} mEq/L, 
                                Sodium Post-HD: {latestInvestigation.serumNaPostHD?.toFixed(2)} mEq/L, 
                                Potassium Pre-HD: {latestInvestigation.serumKPreHD?.toFixed(2)} mEq/L, 
                                Potassium Post-HD: {latestInvestigation.serumKPostHD?.toFixed(2)} mEq/L
                              </Block>
                              
                              <Block marginBottom="8px">
                                <strong>Bone & Mineral:</strong> 
                                Calcium: {latestInvestigation.sCa?.toFixed(2)} mg/dL, 
                                Phosphorus: {latestInvestigation.sPhosphate?.toFixed(2)} mg/dL, 
                                PTH: {latestInvestigation.pth?.toFixed(2)} pg/mL, 
                                Vitamin D: {latestInvestigation.vitD?.toFixed(2)} ng/mL
                              </Block>
                              
                              <Block marginBottom="8px">
                                <strong>Protein & Nutrition:</strong> 
                                Albumin: {latestInvestigation.albumin?.toFixed(2)} g/dL, 
                                Uric Acid: {latestInvestigation.ua?.toFixed(2)} mg/dL
                              </Block>
                              
                              <Block marginBottom="8px">
                                <strong>Iron Studies:</strong> 
                                Serum Iron: {latestInvestigation.serumIron?.toFixed(2)} μg/dL, 
                                Serum Ferritin: {latestInvestigation.serumFerritin?.toFixed(2)} ng/mL
                              </Block>
                              
                              <Block marginBottom="8px">
                                <strong>Other:</strong> 
                                HbA1C: {latestInvestigation.hbA1C?.toFixed(2)}%, 
                                Bicarbonate: {latestInvestigation.hco?.toFixed(2)} mEq/L, 
                                Alkaline Phosphatase: {latestInvestigation.al?.toFixed(2)} U/L
                              </Block>
                              
                              <Block marginBottom="8px">
                                <strong>Laboratory Info:</strong>
                                <Block marginLeft="16px" marginTop="4px">
                                  Requested by: {latestInvestigation.laboratoryInfo?.requestedBy?.name || 'N/A'}
                                </Block>
                                <Block marginLeft="16px">
                                  Performed by: {latestInvestigation.laboratoryInfo?.performedBy?.name || 'N/A'}
                                </Block>
                                <Block marginLeft="16px">
                                  Reported by: {latestInvestigation.laboratoryInfo?.reportedBy?.name || 'N/A'}
                                </Block>
                                <Block marginLeft="16px">
                                  Testing Method: {latestInvestigation.laboratoryInfo?.testingMethod || 'N/A'}
                                </Block>
                              </Block>
                              
                              <Block marginBottom="8px">
                                <strong>Status:</strong> {latestInvestigation.status}
                              </Block>
                              
                              {latestInvestigation.notes && (
                                <Block marginBottom="8px">
                                  <strong>Notes:</strong> {latestInvestigation.notes}
                                </Block>
                              )}
                              
                              <Block marginTop="16px" font="font300">
                                Total investigations available: {monthlyInvestigations.length}
                              </Block>
                            </Block>
                          );
                        })()}
                      </Block>
                    ) : (
                      <Block padding="16px" backgroundColor="rgba(0, 0, 0, 0.03)">
                        <Block display="flex" justifyContent="center" color="contentTertiary">
                          No monthly investigations recorded for this patient.
                        </Block>
                      </Block>
                    )}
                  </Block>
                </Tab>
                
                <Tab title="Trend Analysis">
                  <Block padding="16px">
                    <HeadingMedium marginTop="0">Hemoglobin Trend Analysis</HeadingMedium>
                    
                    {hemoglobinTrendLoading ? (
                      <Block display="flex" justifyContent="center" alignItems="center" height="200px">
                        <Block>Loading hemoglobin trend data...</Block>
                      </Block>
                    ) : hemoglobinTrendError ? (
                      <Block display="flex" justifyContent="center" alignItems="center" height="200px">
                        <Block color="negative">Error: {hemoglobinTrendError}</Block>
                      </Block>
                    ) : hemoglobinTrend && hemoglobinTrend.trendData ? (
                      <Block>
                        {/* Statistics Summary */}
                        {hemoglobinTrend.statistics && (
                          <Block marginBottom="24px" padding="16px" backgroundColor="rgba(0, 0, 0, 0.03)">
                            <HeadingSmall marginTop="0" marginBottom="12px">
                              Hemoglobin Statistics
                            </HeadingSmall>
                            <Block display="flex" flexDirection="column" style={{ gap: '8px' }}>
                              <Block>
                                <strong>Average:</strong> {hemoglobinTrend.statistics.average?.toFixed(2)} g/dL
                              </Block>
                              <Block>
                                <strong>Min:</strong> {hemoglobinTrend.statistics.min?.toFixed(2)} g/dL
                              </Block>
                              <Block>
                                <strong>Max:</strong> {hemoglobinTrend.statistics.max?.toFixed(2)} g/dL
                              </Block>
                              <Block>
                                <strong>Trend:</strong> {hemoglobinTrend.statistics.trend}
                              </Block>
                              <Block>
                                <strong>Normal Range:</strong> {hemoglobinTrend.statistics.normalRange?.min}-{hemoglobinTrend.statistics.normalRange?.max} g/dL
                              </Block>
                            </Block>
                          </Block>
                        )}
                        
                        {/* Hemoglobin Trend Chart */}
                        <Block marginBottom="24px">
                          <HeadingSmall marginTop="0" marginBottom="16px">
                            Hemoglobin Levels Over Time
                          </HeadingSmall>
                          <ResponsiveContainer width="100%" height={400}>
                            <LineChart
                              data={hemoglobinTrend.trendData.map((item: any) => ({
                                ...item,
                                month: new Date(item.date).toLocaleDateString('en-US', { month: 'short', year: 'numeric' }),
                                normalMin: hemoglobinTrend.statistics?.normalRange?.min || 12,
                                normalMax: hemoglobinTrend.statistics?.normalRange?.max || 16
                              }))}
                              margin={{ top: 10, right: 30, left: 0, bottom: 0 }}
                            >
                              <CartesianGrid strokeDasharray="3 3" />
                              <XAxis dataKey="month" />
                              <YAxis 
                                domain={['dataMin - 1', 'dataMax + 1']} 
                                label={{ value: 'Hemoglobin (g/dL)', angle: -90, position: 'insideLeft' }}
                              />
                              <Tooltip 
                                formatter={(value: any, name: string) => {
                                  if (name === 'hb') return [`${value?.toFixed(2)} g/dL`, 'Hemoglobin'];
                                  if (name === 'normalMin') return [`${value} g/dL`, 'Normal Range Min'];
                                  if (name === 'normalMax') return [`${value} g/dL`, 'Normal Range Max'];
                                  return [value, name];
                                }}
                                labelFormatter={(label) => `Month: ${label}`}
                              />
                              <Legend />
                              
                              {/* Normal range area */}
                              <Area 
                                type="monotone" 
                                dataKey="normalMax" 
                                stackId="normal"
                                stroke="rgba(0, 255, 0, 0.3)" 
                                fill="rgba(0, 255, 0, 0.1)" 
                                name="Normal Range"
                              />
                              <Area 
                                type="monotone" 
                                dataKey="normalMin" 
                                stackId="normal"
                                stroke="rgba(0, 255, 0, 0.3)" 
                                fill="rgba(255, 255, 255, 1)" 
                              />
                              
                              {/* Hemoglobin line */}
                              <Line 
                                type="monotone" 
                                dataKey="hb" 
                                stroke="#8884d8" 
                                strokeWidth={3}
                                dot={{ r: 6, strokeWidth: 2 }}
                                name="Hemoglobin Level"
                              />
                              
                              {/* Reference lines for normal range */}
                              <Line 
                                type="monotone" 
                                dataKey="normalMin" 
                                stroke="rgba(0, 255, 0, 0.6)" 
                                strokeDasharray="5 5"
                                dot={false}
                                name="Normal Min (12 g/dL)"
                              />
                              <Line 
                                type="monotone" 
                                dataKey="normalMax" 
                                stroke="rgba(0, 255, 0, 0.6)" 
                                strokeDasharray="5 5"
                                dot={false}
                                name="Normal Max (16 g/dL)"
                              />
                            </LineChart>
                          </ResponsiveContainer>
                        </Block>
                        
                        {/* Data Table */}
                        <Block>
                          <HeadingSmall marginTop="0" marginBottom="16px">
                            Detailed Data Points
                          </HeadingSmall>
                          <Block>
                            <table style={{ width: '100%', borderCollapse: 'collapse' }}>
                              <thead>
                                <tr style={{ backgroundColor: 'rgba(0, 0, 0, 0.05)' }}>
                                  <th style={{ padding: '12px', textAlign: 'left', border: '1px solid #ddd' }}>Date</th>
                                  <th style={{ padding: '12px', textAlign: 'left', border: '1px solid #ddd' }}>Hemoglobin (g/dL)</th>
                                  <th style={{ padding: '12px', textAlign: 'left', border: '1px solid #ddd' }}>Status</th>
                                </tr>
                              </thead>
                              <tbody>
                                {hemoglobinTrend.trendData.map((item: any, index: number) => (
                                  <tr key={index}>
                                    <td style={{ padding: '12px', border: '1px solid #ddd' }}>
                                      {new Date(item.date).toLocaleDateString()}
                                    </td>
                                    <td style={{ padding: '12px', border: '1px solid #ddd' }}>
                                      {item.hb?.toFixed(2)}
                                    </td>
                                    <td style={{ 
                                      padding: '12px', 
                                      border: '1px solid #ddd',
                                      color: item.status === 'low' ? '#d93025' : item.status === 'normal' ? '#0f9d58' : '#ff9800'
                                    }}>
                                      {item.status}
                                    </td>
                                  </tr>
                                ))}
                              </tbody>
                            </table>
                          </Block>
                        </Block>
                      </Block>
                    ) : (
                      <Block>No hemoglobin trend data available</Block>
                    )}
                  </Block>
                </Tab>
                
                <Tab title="Clinical Decisions">
                  <Block padding="16px">
                    <Block display="flex" justifyContent="space-between" alignItems="center" marginBottom="16px">
                      <HeadingMedium marginTop="0" marginBottom="0">
                        Clinical Decisions
                      </HeadingMedium>
                      <Button 
                        onClick={() => navigate(`/doctor/patients/${patient.id}/clinical-decisions`)}
                      >
                        New Decision
                      </Button>
                    </Block>
                    
                    {clinicalDecisions.length > 0 ? (
                      clinicalDecisions.map(decision => (
                        <Block 
                          key={decision.id}
                          marginBottom="16px"
                          padding="16px"
                          backgroundColor="rgba(0, 0, 0, 0.03)"
                        >
                          <Block display="flex" justifyContent="space-between" marginBottom="8px">
                            <HeadingSmall marginTop="0" marginBottom="0">
                              Decision on {decision.date}
                            </HeadingSmall>
                          </Block>
                          
                          <Block marginBottom="8px">
                            <strong>Notes:</strong> {decision.notes}
                          </Block>
                          
                          <Block marginBottom="8px">
                            <strong>Prescription:</strong> {decision.prescription}
                          </Block>
                          
                          <Block marginBottom="8px">
                            <strong>Follow-up Date:</strong> {decision.followUpDate}
                          </Block>
                          
                          <Block marginBottom="8px">
                            <strong>AI Suggestions:</strong> {decision.aiSuggestions.join(', ')}
                          </Block>
                          
                          <Block marginBottom="8px">
                            <strong>AI Suggestions {decision.aiSuggestionsAcknowledged ? 'Acknowledged' : 'Not Acknowledged'}</strong>
                          </Block>
                          
                          {decision.aiSuggestionsOverridden && (
                            <Block marginBottom="8px">
                              <strong>AI Suggestions Overridden:</strong> {decision.aiOverrideReason}
                            </Block>
                          )}
                        </Block>
                      ))
                    ) : (
                      <Block padding="16px" backgroundColor="rgba(0, 0, 0, 0.03)">
                        <Block display="flex" justifyContent="center" color="contentTertiary">
                          No clinical decisions recorded for this patient.
                        </Block>
                      </Block>
                    )}
                  </Block>
                </Tab>
              </Tabs>
            </StyledBody>
          </Card>
        </Cell>
      </Grid>
    </Block>
  );
};

export default DoctorPatientProfile;<|MERGE_RESOLUTION|>--- conflicted
+++ resolved
@@ -7,18 +7,155 @@
 import { Button } from 'baseui/button';
 import { Tabs, Tab } from 'baseui/tabs-motion';
 import { useNavigate } from 'react-router-dom';
-<<<<<<< HEAD
-import { LineChart, Line, XAxis, YAxis, CartesianGrid, Tooltip, ResponsiveContainer, Legend, Area } from 'recharts';
-import { Patient, DialysisSession, MonthlyInvestigation, ClinicalDecision } from '../../types';
-import { fetchPatientById, fetchMonthlyInvestigations, fetchDialysisSessions, fetchHemoglobinTrend, fetchAIPrediction } from './PatientService';
-
-// Mock clinical decisions - to be replaced with API integration later
-=======
 import { AreaChart, Area, XAxis, YAxis, CartesianGrid, Tooltip, ResponsiveContainer, Legend } from 'recharts';
 import { Patient, DialysisSession, MonthlyInvestigation, AIPrediction, ClinicalDecision } from '../../types';
-import axios from 'axios';
-
-// Mock AI predictions (until backend is ready)
+
+// Mock data
+const mockPatients: Record<string, Patient> = {
+  '101': {
+    id: '101',
+    name: 'John Doe',
+    age: 45,
+    gender: 'Male',
+    bloodType: 'A+',
+    contactNumber: '555-123-4567',
+    address: '123 Main St, Anytown, USA',
+    emergencyContact: '555-987-6543',
+    medicalHistory: 'Hypertension, Diabetes',
+    assignedDoctor: 'Dr. Smith',
+    registrationDate: '2024-01-15'
+  },
+  '102': {
+    id: '102',
+    name: 'Sarah Smith',
+    age: 38,
+    gender: 'Female',
+    bloodType: 'O-',
+    contactNumber: '555-234-5678',
+    address: '456 Oak Ave, Somewhere, USA',
+    emergencyContact: '555-876-5432',
+    medicalHistory: 'Chronic Kidney Disease',
+    assignedDoctor: 'Dr. Johnson',
+    registrationDate: '2024-02-20'
+  },
+  '103': {
+    id: '103',
+    name: 'Michael Johnson',
+    age: 52,
+    gender: 'Male',
+    bloodType: 'B+',
+    contactNumber: '555-345-6789',
+    address: '789 Pine Rd, Elsewhere, USA',
+    emergencyContact: '555-765-4321',
+    medicalHistory: 'Hypertension, Coronary Artery Disease',
+    assignedDoctor: 'Dr. Williams',
+    registrationDate: '2024-03-10'
+  }
+};
+
+// Mock dialysis sessions
+const mockDialysisSessions: Record<string, DialysisSession[]> = {
+  '101': [
+    {
+      id: 'ds101',
+      patientId: '101',
+      date: '2025-05-29',
+      startTime: '09:00',
+      endTime: '13:00',
+      preWeight: 82.5,
+      postWeight: 80.1,
+      ufGoal: 2.5,
+      bloodPressurePre: '140/90',
+      bloodPressurePost: '130/85',
+      heartRatePre: 78,
+      heartRatePost: 72,
+      temperaturePre: 36.8,
+      temperaturePost: 36.6,
+      symptoms: ['Fatigue', 'Mild headache'],
+      complications: [],
+      notes: 'Patient tolerated session well.',
+      nurseId: '1'
+    },
+    {
+      id: 'ds102',
+      patientId: '101',
+      date: '2025-05-26',
+      startTime: '09:00',
+      endTime: '13:00',
+      preWeight: 83.2,
+      postWeight: 80.5,
+      ufGoal: 2.7,
+      bloodPressurePre: '145/92',
+      bloodPressurePost: '135/88',
+      heartRatePre: 80,
+      heartRatePost: 74,
+      temperaturePre: 36.7,
+      temperaturePost: 36.5,
+      symptoms: ['Fatigue'],
+      complications: [],
+      notes: 'No complications during session.',
+      nurseId: '1'
+    }
+  ]
+};
+
+// Mock monthly investigations
+const mockMonthlyInvestigations: Record<string, MonthlyInvestigation[]> = {
+  '101': [
+    {
+      id: 'mi101',
+      patientId: '101',
+      date: '2025-05-15',
+      hemoglobin: 11.2,
+      hematocrit: 33.6,
+      whiteBloodCellCount: 6.8,
+      plateletCount: 210,
+      sodium: 138,
+      potassium: 4.5,
+      chloride: 102,
+      bicarbonate: 22,
+      bun: 45,
+      creatinine: 4.2,
+      glucose: 110,
+      calcium: 9.2,
+      phosphorus: 5.1,
+      albumin: 3.8,
+      totalProtein: 6.9,
+      alt: 25,
+      ast: 28,
+      alkalinePhosphatase: 95,
+      notes: 'Potassium levels slightly elevated but within acceptable range.',
+      nurseId: '1'
+    },
+    {
+      id: 'mi102',
+      patientId: '101',
+      date: '2025-04-15',
+      hemoglobin: 10.8,
+      hematocrit: 32.4,
+      whiteBloodCellCount: 7.1,
+      plateletCount: 205,
+      sodium: 139,
+      potassium: 4.8,
+      chloride: 103,
+      bicarbonate: 21,
+      bun: 48,
+      creatinine: 4.5,
+      glucose: 115,
+      calcium: 9.0,
+      phosphorus: 5.3,
+      albumin: 3.7,
+      totalProtein: 6.8,
+      alt: 27,
+      ast: 30,
+      alkalinePhosphatase: 98,
+      notes: 'Hemoglobin trending downward, may need ESA adjustment.',
+      nurseId: '1'
+    }
+  ]
+};
+
+// Mock AI predictions
 const mockAIPredictions: Record<string, AIPrediction[]> = {
   '101': [
     {
@@ -52,8 +189,7 @@
   ]
 };
 
-// Mock clinical decisions (until backend is ready)
->>>>>>> da987742
+// Mock clinical decisions
 const mockClinicalDecisions: Record<string, ClinicalDecision[]> = {
   '101': [
     {
@@ -107,266 +243,16 @@
   const [error, setError] = useState<string | null>(null);
   const navigate = useNavigate();
 
-<<<<<<< HEAD
-  // Helper functions to format patient data
-  const getFormattedAddress = (address: string | any): string => {
-    if (typeof address === 'string') return address;
-    if (address && typeof address === 'object') {
-      return `${address.street}, ${address.city}, ${address.state}, ${address.zipCode}, ${address.country}`;
-    }
-    return 'N/A';
-  };
-
-  const getFormattedEmergencyContact = (contact: string | any): string => {
-    if (typeof contact === 'string') return contact;
-    if (contact && typeof contact === 'object') {
-      return `${contact.name} (${contact.relationship}) - ${contact.phone}`;
-    }
-    return 'N/A';
-  };
-
-  const getFormattedMedicalHistory = (history: string | any): string => {
-    if (typeof history === 'string') return history;
-    if (history && typeof history === 'object') {
-      let formatted = `${history.renalDiagnosis}`;
-      if (history.medicalProblems && history.medicalProblems.length > 0) {
-        const problems = history.medicalProblems.map((p: any) => p.problem).join(', ');
-        formatted += `\nOther conditions: ${problems}`;
-      }
-      return formatted;
-    }
-    return 'N/A';
-  };
-
-  const getAssignedDoctorName = (doctor: string | any): string => {
-    if (typeof doctor === 'string') return doctor;
-    if (doctor && typeof doctor === 'object') {
-      return doctor.name;
-    }
-    return 'N/A';
-  };
-
-  const loadMonthlyInvestigations = async (patientId: string) => {
-    try {
-      setMonthlyInvestigationsLoading(true);
-      setMonthlyInvestigationsError(null);
-      const investigations = await fetchMonthlyInvestigations(patientId);
-      setMonthlyInvestigations(investigations);
-    } catch (error: any) {
-      console.error('Error loading monthly investigations:', error);
-      if (error.message?.includes('Authentication failed') || error.message?.includes('No authentication token')) {
-        setMonthlyInvestigationsError('Authentication failed. Please log in again.');
-      } else {
-        setMonthlyInvestigationsError('Failed to load monthly investigations. Please try again.');
-      }
-      setMonthlyInvestigations([]);
-    } finally {
-      setMonthlyInvestigationsLoading(false);
-    }
-  };
-
-  const loadDialysisSessions = async (patientId: string) => {
-    try {
-      setDialysisSessionsLoading(true);
-      setDialysisSessionsError(null);
-      const sessions = await fetchDialysisSessions(patientId);
-      setDialysisSessions(sessions);
-    } catch (error: any) {
-      console.error('Error loading dialysis sessions:', error);
-      if (error.message?.includes('Authentication failed') || error.message?.includes('No authentication token')) {
-        setDialysisSessionsError('Authentication failed. Please log in again.');
-      } else {
-        setDialysisSessionsError('Failed to load dialysis sessions. Please try again.');
-      }
-      setDialysisSessions([]);
-    } finally {
-      setDialysisSessionsLoading(false);
-    }
-  };
-
-  const loadHemoglobinTrend = async (patientId: string) => {
-    try {
-      setHemoglobinTrendLoading(true);
-      setHemoglobinTrendError(null);
-      const trendData = await fetchHemoglobinTrend(patientId);
-      setHemoglobinTrend(trendData);
-    } catch (error: any) {
-      console.error('Error loading hemoglobin trend:', error);
-      if (error.message?.includes('Authentication failed') || error.message?.includes('No authentication token')) {
-        setHemoglobinTrendError('Authentication failed. Please log in again.');
-      } else {
-        setHemoglobinTrendError('Failed to load hemoglobin trend. Please try again.');
-      }
-      setHemoglobinTrend(null);
-    } finally {
-      setHemoglobinTrendLoading(false);
-    }
-  };
-
-  const loadAIPredictions = async (patientId: string) => {
-    try {
-      setAIPredictionsLoading(true);
-      setAIPredictionsError(null);
-      
-      // Get the latest monthly investigation data to use for AI prediction
-      const investigations = await fetchMonthlyInvestigations(patientId);
-      
-      if (investigations && investigations.length > 0) {
-        const latestInvestigation = investigations[investigations.length - 1];
-        console.log('Latest Investigation Data:', latestInvestigation);
-        // Prepare the prediction request data
-        // const predictionData = {
-        //   patient_id: patientId,
-        //   albumin: latestInvestigation.albumin || 0,
-        //   bu_post_hd: latestInvestigation.bu_post_hd || 0, // Using bu field as it's what the API displays
-        //   bu_pre_hd: latestInvestigation.bu_pre_hd || 0, // Using bu field as it's what the API displays
-        //   s_ca: latestInvestigation.sCa || 0,
-        //   scr_post_hd: latestInvestigation.scrPostHD || 0,
-        //   scr_pre_hd: latestInvestigation.scrPreHD || 0,
-        //   serum_k_post_hd: latestInvestigation.serumKPostHD || 0,
-        //   serum_k_pre_hd: latestInvestigation.serumKPreHD || 0,
-        //   serum_na_pre_hd: latestInvestigation.serumNaPreHD || 0,
-        //   ua: latestInvestigation.ua || 0,
-        //   hb_diff: investigations[investigations.length - 2].hb - investigations[investigations.length - 1].hb,
-        //   hb: latestInvestigation.hb || 0
-        // };
-
-        const predictionData = {
-          patient_id: patientId,
-          albumin:35.2,
-          bu_post_hd: 8.5, // Using bu field as it's what the API displays
-          bu_pre_hd: 25.3, // Using bu field as it's what the API displays
-          s_ca: 2.3,
-          scr_post_hd: 450,
-          scr_pre_hd: 890,
-          serum_k_post_hd: 3.8,
-          serum_k_pre_hd: 5.2,
-          serum_na_pre_hd: 138,
-          ua: 6.8,
-          hb_diff: -0.5,
-          hb: 9
-        };
-
-        console.log('AI Prediction Data:', predictionData);
-        
-        const prediction = await fetchAIPrediction(predictionData);
-        setAIPredictions(prediction);
-      } else {
-        setAIPredictionsError('No investigation data available for AI prediction');
-        setAIPredictions(null);
-      }
-    } catch (error: any) {
-      console.error('Error loading AI predictions:', error);
-      if (error.message?.includes('Authentication failed') || error.message?.includes('No authentication token')) {
-        setAIPredictionsError('Authentication failed. Please log in again.');
-      } else {
-        setAIPredictionsError('Failed to load AI predictions. Please try again.');
-      }
-      setAIPredictions(null);
-    } finally {
-      setAIPredictionsLoading(false);
-=======
-  const fetchPatientData = async () => {
-    try {
-      const response = await axios.get(`http://localhost:5000/api/patients/${id}`);
-      setPatient(response.data);
-    } catch (err) {
-      console.error('Error fetching patient data:', err);
-      setError('Failed to fetch patient data');
-    }
-  };
-
-  const fetchDialysisSessions = async () => {
-    try {
-      const response = await axios.get(`http://localhost:5000/api/dialysis-sessions/${id}`);
-      setDialysisSessions(response.data);
-    } catch (err) {
-      console.error('Error fetching dialysis sessions:', err);
-      setError('Failed to fetch dialysis sessions');
-    }
-  };
-
-  const fetchMonthlyInvestigations = async () => {
-    try {
-      const response = await axios.get(`http://localhost:5000/api/monthly-investigations/${id}`);
-      setMonthlyInvestigations(response.data);
-    } catch (err) {
-      console.error('Error fetching monthly investigations:', err);
-      setError('Failed to fetch monthly investigations');
-    }
-  };
-
   useEffect(() => {
     if (id) {
-      const fetchData = async () => {
-        setLoading(true);
-        await Promise.all([
-          fetchPatientData(),
-          fetchDialysisSessions(),
-          fetchMonthlyInvestigations()
-        ]);
-        
-        // Set mock data for AI predictions and clinical decisions (until backend is ready)
-        setAIPredictions(mockAIPredictions[id] || []);
-        setClinicalDecisions(mockClinicalDecisions[id] || []);
-        
-        setLoading(false);
-      };
-      
-      fetchData();
->>>>>>> da987742
+      // In a real app, these would be API calls
+      setPatient(mockPatients[id] || null);
+      setDialysisSessions(mockDialysisSessions[id] || []);
+      setMonthlyInvestigations(mockMonthlyInvestigations[id] || []);
+      setAIPredictions(mockAIPredictions[id] || []);
+      setClinicalDecisions(mockClinicalDecisions[id] || []);
     }
-  };
-
-  useEffect(() => {
-    const loadPatientData = async () => {
-      if (id) {
-        try {
-          setLoading(true);
-          setError(null);
-          const patientData = await fetchPatientById(id);
-          
-          if (patientData) {
-            setPatient(patientData);
-            
-            // For now, keep using mock data for clinical decisions
-            // AI predictions will be loaded when the tab is clicked
-            setClinicalDecisions(mockClinicalDecisions[id] || []);
-          } else {
-            setError('Patient not found');
-          }
-        } catch (error) {
-          console.error('Error loading patient data:', error);
-          setError('Failed to load patient data');
-          setPatient(null);
-        } finally {
-          setLoading(false);
-        }
-      }
-    };
-
-    loadPatientData();
   }, [id]);
-
-  if (loading) {
-    return (
-      <Block display="flex" justifyContent="center" alignItems="center" height="400px">
-        <Block>Loading patient data...</Block>
-      </Block>
-    );
-  }
-
-  if (error) {
-    return (
-      <Block display="flex" justifyContent="center" alignItems="center" height="400px">
-<<<<<<< HEAD
-        <Block>Error: {error}</Block>
-=======
-        <Block color="negative">Error: {error}</Block>
->>>>>>> da987742
-      </Block>
-    );
-  }
 
   if (!patient) {
     return <Block>Patient not found</Block>;
@@ -673,7 +559,6 @@
                           </HeadingSmall>
                           
                           <Block marginBottom="8px">
-<<<<<<< HEAD
                             <strong>Patient ID:</strong> {aiPredictions.patient_id}
                           </Block>
                           
@@ -743,68 +628,34 @@
                                   {latestSession.startTime ? `${latestSession.startTime} - ${latestSession.endTime || 'Ongoing'}` : 'Time not specified'}
                                 </Block> */}
                               </Block>
-=======
-                            <strong>Weight:</strong> Pre: {dialysisSessions[0].preDialysis.weight} kg, Post: {dialysisSessions[0].postDialysis.weight} kg (UF Goal: {dialysisSessions[0].dialysisParameters.ufGoal} L)
-                          </Block>
-                          
-                          <Block marginBottom="8px">
-                            <strong>Vitals:</strong> BP Pre: {dialysisSessions[0].preDialysis.bloodPressure.systolic}/{dialysisSessions[0].preDialysis.bloodPressure.diastolic}, BP Post: {dialysisSessions[0].postDialysis.bloodPressure.systolic}/{dialysisSessions[0].postDialysis.bloodPressure.diastolic}, 
-                            HR Pre: {dialysisSessions[0].preDialysis.heartRate}, HR Post: {dialysisSessions[0].postDialysis.heartRate}
-                          </Block>
-                          
-                          <Block marginBottom="8px">
-                            <strong>Vascular Access:</strong> {dialysisSessions[0].vascularAccess.type} at {dialysisSessions[0].vascularAccess.site}
-                          </Block>
+                          
+                          <Block marginBottom="8px">
+                            <strong>Weight:</strong> Pre: {dialysisSessions[0].preWeight} kg, Post: {dialysisSessions[0].postWeight} kg (UF Goal: {dialysisSessions[0].ufGoal} L)
+                          </Block>
+                          
+                          <Block marginBottom="8px">
+                            <strong>Vitals:</strong> BP Pre: {dialysisSessions[0].bloodPressurePre}, BP Post: {dialysisSessions[0].bloodPressurePost}, 
+                            HR Pre: {dialysisSessions[0].heartRatePre}, HR Post: {dialysisSessions[0].heartRatePost}
+                          </Block>
+                          
+                          {dialysisSessions[0].symptoms.length > 0 && (
+                            <Block marginBottom="8px">
+                              <strong>Symptoms:</strong> {dialysisSessions[0].symptoms.join(', ')}
+                            </Block>
+                          )}
                           
                           {dialysisSessions[0].complications.length > 0 && (
                             <Block marginBottom="8px">
                               <strong>Complications:</strong> {dialysisSessions[0].complications.join(', ')}
                             </Block>
                           )}
->>>>>>> da987742
-                          
-                              
-                              {(latestSession.bloodPressurePre || latestSession.bloodPressurePost || latestSession.heartRatePre || latestSession.heartRatePost) && (
-                                <Block marginBottom="8px">
-                                  <strong>Vitals:</strong>
-                                  {latestSession.bloodPressurePre && ` BP Pre: ${latestSession.bloodPressurePre}`}
-                                  {latestSession.bloodPressurePost && `, BP Post: ${latestSession.bloodPressurePost}`}
-                                  {latestSession.heartRatePre && `, HR Pre: ${latestSession.heartRatePre}`}
-                                  {latestSession.heartRatePost && `, HR Post: ${latestSession.heartRatePost}`}
-                                </Block>
-                              )}
-                              
-                                <Block marginBottom="8px">
-                                  <strong>Assigned Nurse:</strong> {Array.isArray(latestSession.nurse) ? latestSession.nurse : latestSession.nurse?.name || 'N/A'}
-                                </Block>
-                              
-                              {latestSession.complications && latestSession.complications.length > 0 && (
-                                <Block marginBottom="8px">
-                                  <strong>Complications:</strong> {Array.isArray(latestSession.complications) ? latestSession.complications.join(', ') : latestSession.complications}
-                                </Block>
-                              )}
-                              
-                              {latestSession.notes && (
-                                <Block marginBottom="8px">
-                                  <strong>Notes:</strong> {latestSession.notes}
-                                </Block>
-                              )}
-                              
-                              {latestSession.sessionId && (
-                                <Block marginBottom="8px">
-                                  <strong>Session ID:</strong> {latestSession.sessionId}
-                                </Block>
-                              )}
-                              
-                              {latestSession.status && (
-                                <Block marginBottom="8px">
-                                  <strong>Status:</strong> {latestSession.status}
-                                </Block>
-                              )}
-                             
+                          
+                          {dialysisSessions[0].notes && (
+                            <Block marginBottom="8px">
+                              <strong>Notes:</strong> {dialysisSessions[0].notes}
                             </Block>
-                          );
-                        })()}
+                          )}
+                        </Block>
                       </Block>
                     ) : (
                       <Block padding="16px" backgroundColor="rgba(0, 0, 0, 0.03)">
