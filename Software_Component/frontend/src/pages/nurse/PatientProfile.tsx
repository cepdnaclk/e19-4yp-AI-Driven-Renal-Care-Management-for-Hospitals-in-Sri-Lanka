--- conflicted
+++ resolved
@@ -8,62 +8,153 @@
 import { Tabs, Tab } from 'baseui/tabs-motion';
 import { useNavigate } from 'react-router-dom';
 import { Patient, DialysisSession, MonthlyInvestigation } from '../../types';
-<<<<<<< HEAD
 import { fetchPatientById } from '../doctor/PatientService';
-=======
-import { toaster } from 'baseui/toast'
->>>>>>> da987742
-
-import axios from 'axios'
-
-const NursePatientProfile: React.FC = () => {
-  const token = localStorage.getItem('userToken')
-  const navigate = useNavigate()
-
-  // Take the Patient ID from the URL parameters. This is used to fetch the specific patient's data
-  const { id } = useParams<{ id: string }>()
-
-  const [patient, setPatient] = useState<Patient | null>(null)
-  const [activeKey, setActiveKey] = useState<string | number>('0')
-  const [dialysisSessions, setDialysisSessions] = useState<DialysisSession[]>([])
-  const [monthlyInvestigations, setMonthlyInvestigations] = useState<MonthlyInvestigation[]>([])
-  const [loading, setLoading] = useState(true)
-
-  // Fetch dialysis sessions for the patient
-  const fetchDialysisSessions = async (patientId: string) => {
-    try {
-      const response = await axios.get(`http://localhost:5000/api/dialysis-sessions/${patientId}`, {
-        headers: {
-          Authorization: `Bearer ${token}`,
-        },
-      });
-
-      console.log('Fetched dialysis sessions:', response.data);
-      setDialysisSessions(response.data.sessions || []);
-    } catch (error: any) {
-      console.error('Error fetching dialysis sessions:', error);
-      toaster.negative('Failed to fetch dialysis sessions', { autoHideDuration: 3000 });
+
+// Mock data
+const mockPatients: Record<string, Patient> = {
+  '101': {
+    id: '101',
+    name: 'John Doe',
+    age: 45,
+    gender: 'Male',
+    bloodType: 'A+',
+    contactNumber: '555-123-4567',
+    address: '123 Main St, Anytown, USA',
+    emergencyContact: '555-987-6543',
+    medicalHistory: 'Hypertension, Diabetes',
+    assignedDoctor: 'Dr. Smith',
+    registrationDate: '2024-01-15'
+  },
+  '102': {
+    id: '102',
+    name: 'Sarah Smith',
+    age: 38,
+    gender: 'Female',
+    bloodType: 'O-',
+    contactNumber: '555-234-5678',
+    address: '456 Oak Ave, Somewhere, USA',
+    emergencyContact: '555-876-5432',
+    medicalHistory: 'Chronic Kidney Disease',
+    assignedDoctor: 'Dr. Johnson',
+    registrationDate: '2024-02-20'
+  },
+  '103': {
+    id: '103',
+    name: 'Michael Johnson',
+    age: 52,
+    gender: 'Male',
+    bloodType: 'B+',
+    contactNumber: '555-345-6789',
+    address: '789 Pine Rd, Elsewhere, USA',
+    emergencyContact: '555-765-4321',
+    medicalHistory: 'Hypertension, Coronary Artery Disease',
+    assignedDoctor: 'Dr. Williams',
+    registrationDate: '2024-03-10'
+  }
+};
+
+// Mock dialysis sessions
+const mockDialysisSessions: Record<string, DialysisSession[]> = {
+  '101': [
+    {
+      id: 'ds101',
+      patientId: '101',
+      date: '2025-05-29',
+      startTime: '09:00',
+      endTime: '13:00',
+      preWeight: 82.5,
+      postWeight: 80.1,
+      ufGoal: 2.5,
+      bloodPressurePre: '140/90',
+      bloodPressurePost: '130/85',
+      heartRatePre: 78,
+      heartRatePost: 72,
+      temperaturePre: 36.8,
+      temperaturePost: 36.6,
+      symptoms: ['Fatigue', 'Mild headache'],
+      complications: [],
+      notes: 'Patient tolerated session well.',
+      nurseId: '1'
+    },
+    {
+      id: 'ds102',
+      patientId: '101',
+      date: '2025-05-26',
+      startTime: '09:00',
+      endTime: '13:00',
+      preWeight: 83.2,
+      postWeight: 80.5,
+      ufGoal: 2.7,
+      bloodPressurePre: '145/92',
+      bloodPressurePost: '135/88',
+      heartRatePre: 80,
+      heartRatePost: 74,
+      temperaturePre: 36.7,
+      temperaturePost: 36.5,
+      symptoms: ['Fatigue'],
+      complications: [],
+      notes: 'No complications during session.',
+      nurseId: '1'
     }
-  };
-
-  // Fetch monthly investigations for the patient
-  const fetchMonthlyInvestigations = async (patientId: string) => {
-    try {
-      const response = await axios.get(`http://localhost:5000/api/monthly-investigations/${patientId}`, {
-        headers: {
-          Authorization: `Bearer ${token}`,
-        },
-      });
-
-      console.log('Fetched monthly investigations:', response.data);
-      setMonthlyInvestigations(response.data.investigations || []);
-    } catch (error: any) {
-      console.error('Error fetching monthly investigations:', error);
-      toaster.negative('Failed to fetch monthly investigations', { autoHideDuration: 3000 });
+  ]
+};
+
+// Mock monthly investigations
+const mockMonthlyInvestigations: Record<string, MonthlyInvestigation[]> = {
+  '101': [
+    {
+      id: 'mi101',
+      patientId: '101',
+      date: '2025-05-15',
+      hemoglobin: 11.2,
+      hematocrit: 33.6,
+      whiteBloodCellCount: 6.8,
+      plateletCount: 210,
+      sodium: 138,
+      potassium: 4.5,
+      chloride: 102,
+      bicarbonate: 22,
+      bun: 45,
+      creatinine: 4.2,
+      glucose: 110,
+      calcium: 9.2,
+      phosphorus: 5.1,
+      albumin: 3.8,
+      totalProtein: 6.9,
+      alt: 25,
+      ast: 28,
+      alkalinePhosphatase: 95,
+      notes: 'Potassium levels slightly elevated but within acceptable range.',
+      nurseId: '1'
+    },
+    {
+      id: 'mi102',
+      patientId: '101',
+      date: '2025-04-15',
+      hemoglobin: 10.8,
+      hematocrit: 32.4,
+      whiteBloodCellCount: 7.1,
+      plateletCount: 205,
+      sodium: 139,
+      potassium: 4.8,
+      chloride: 103,
+      bicarbonate: 21,
+      bun: 48,
+      creatinine: 4.5,
+      glucose: 115,
+      calcium: 9.0,
+      phosphorus: 5.3,
+      albumin: 3.7,
+      totalProtein: 6.8,
+      alt: 27,
+      ast: 30,
+      alkalinePhosphatase: 98,
+      notes: 'Hemoglobin trending downward, may need ESA adjustment.',
+      nurseId: '1'
     }
-  };
-
-<<<<<<< HEAD
+  ]
+};
+
 const NursePatientProfile: React.FC = () => {
   const { id } = useParams<{ id: string }>();
   const [patient, setPatient] = useState<Patient | null>(null);
@@ -142,66 +233,6 @@
 
     loadPatientData();
   }, [id]);
-=======
-  // Fetch patient data by id
-  const fetchPatientById = async (patientId: string) => {
-    try {
-      const response = await axios.get(`http://localhost:5000/api/patients/${patientId}`, {
-        headers: {
-          Authorization: `Bearer ${token}`,
-        },
-      });
-
-      const fetchedPatient = response.data.patient;
-      console.log('Fetched patient:', fetchedPatient);
-
-      // Set main patient info
-      setPatient({
-        id: fetchedPatient._id,
-        name: fetchedPatient.name,
-        age: fetchedPatient.age,
-        gender: fetchedPatient.gender,
-        bloodType: fetchedPatient.bloodType,
-        contactNumber: fetchedPatient.contactNumber,
-        address: fetchedPatient.fullAddress ||
-          `${fetchedPatient.address?.street || ''}, ${fetchedPatient.address?.city || ''}, ${fetchedPatient.address?.state || ''}, ${fetchedPatient.address?.zipCode || ''}, ${fetchedPatient.address?.country || ''}`,
-        emergencyContact: fetchedPatient.emergencyContact?.name && fetchedPatient.emergencyContact?.phone
-          ? `${fetchedPatient.emergencyContact.name} (${fetchedPatient.emergencyContact.relationship}) - ${fetchedPatient.emergencyContact.phone}`
-          : 'N/A',
-        medicalHistory: fetchedPatient.medicalHistory?.renalDiagnosis ||
-          (fetchedPatient.medicalHistory?.medicalProblems?.length > 0
-            ? fetchedPatient.medicalHistory.medicalProblems.join(', ')
-            : 'N/A'),
-        assignedDoctor: fetchedPatient.assignedDoctor?.name || 'N/A',
-        registrationDate: new Date(fetchedPatient.registrationDate).toLocaleDateString(),
-      })
-
-    } catch (error: any) {
-      toaster.negative('Failed to fetch the Patient data', { autoHideDuration: 3000 });
-    }
-  }
-
-  useEffect(() => {
-    if (id) {
-      const loadData = async () => {
-        setLoading(true);
-        await fetchPatientById(id);
-        await fetchDialysisSessions(id);
-        await fetchMonthlyInvestigations(id);
-        setLoading(false);
-      };
-      loadData();
-    }
-  }, [id])
-
-  if (loading) {
-    return (
-      <Block display="flex" justifyContent="center" alignItems="center" height="200px">
-        <Block>Loading patient data...</Block>
-      </Block>
-    );
-  }
->>>>>>> da987742
 
   if (loading) {
     return (
@@ -250,11 +281,7 @@
                   {patient.name}
                 </HeadingMedium>
                 <Block font="font400" marginBottom="8px">
-<<<<<<< HEAD
-                  ID: {patient.patientId || patient.id}
-=======
-                  Patient ID: {patient.id}
->>>>>>> da987742
+                  ID: {patient.id}
                 </Block>
               </Block>
 
